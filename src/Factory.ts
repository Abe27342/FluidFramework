--- conflicted
+++ resolved
@@ -49,16 +49,12 @@
 	/**
 	 * {@inheritDoc @fluidframework/shared-object-base#ISharedObjectFactory.load}
 	 */
-<<<<<<< HEAD
-	public async load(runtime: IFluidDataStoreRuntime, id: string, services: IChannelServices): Promise<ISharedObject> {
-=======
 	public async load(
 		runtime: IFluidDataStoreRuntime,
 		id: string,
 		services: IChannelServices,
 		_channelAttributes: Readonly<IChannelAttributes>
 	): Promise<ISharedObject> {
->>>>>>> 964976fd
 		const sharedTree = new SharedTree(runtime, id);
 		await sharedTree.load(services);
 		return sharedTree;
