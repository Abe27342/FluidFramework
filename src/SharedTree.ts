--- conflicted
+++ resolved
@@ -4,16 +4,12 @@
  */
 
 import { fromBase64ToUtf8 } from '@fluidframework/common-utils';
+import { IFluidHandle, IFluidSerializer, ISerializedHandle } from '@fluidframework/core-interfaces';
 import { FileMode, ISequencedDocumentMessage, ITree, TreeEntry } from '@fluidframework/protocol-definitions';
 import { IFluidDataStoreRuntime, IChannelStorageService } from '@fluidframework/datastore-definitions';
 import { AttachState } from '@fluidframework/container-definitions';
 import { SharedObject } from '@fluidframework/shared-object-base';
-<<<<<<< HEAD
 import { assert, assertNotUndefined, fail } from './Common';
-=======
-import type { IFluidSerializer } from '@fluidframework/core-interfaces';
-import { assert, fail } from './Common';
->>>>>>> 964976fd
 import { EditLog, OrderedEditSet } from './EditLog';
 import {
 	Edit,
@@ -35,7 +31,6 @@
 import * as HistoryEditFactory from './HistoryEditFactory';
 import { initialTree } from './InitialTree';
 import { CachingLogViewer, LogViewer } from './LogViewer';
-import { IFluidHandle, ISerializedHandle } from '@fluidframework/core-interfaces';
 import { transpileSummaryToReadFormat } from './SummaryBackCompatibility';
 
 /**
@@ -280,7 +275,6 @@
 	}
 
 	/**
-<<<<<<< HEAD
 	 * @returns Changes reverting the specified edit. Must only be used to revert an edit added during the current session.
 	 */
 	public createRevertSynchronous(editId: EditId): Change[] {
@@ -327,14 +321,9 @@
 	// }
 
 	/**
-	 * {@inheritDoc @fluidframework/shared-object-base#SharedObject.snapshot}
-	 */
-	public snapshotCore(): ITree {
-=======
 	 * {@inheritDoc @fluidframework/shared-object-base#SharedObject.snapshotCore}
 	 */
 	public snapshotCore(_serializer: IFluidSerializer): ITree {
->>>>>>> 964976fd
 		const tree: ITree = {
 			entries: [
 				{
@@ -413,7 +402,7 @@
 			editIds,
 		};
 		const editLog = new EditLog(editLogOptions);
-		const logViewer = new CachingLogViewer(editLog, expensiveValidation);
+		const logViewer = new CachingLogViewer(editLog, initialTree, expensiveValidation);
 
 		// TODO:#47830: Store the associated revision on the snapshot.
 		// The current view should only be stored in the cache if the revision it's associated with is known.
@@ -500,23 +489,4 @@
 		this.editLog.addLocalEdit(id, edit);
 		this.emit(SharedTreeEvent.EditCommitted, id);
 	}
-<<<<<<< HEAD
-=======
-}
-
-function loadSummary(
-	summary: SharedTreeSummary,
-	expensiveValidation: boolean
-): { editLog: EditLog; logViewer: LogViewer } {
-	const { version, sequencedEdits, currentTree } = summary;
-	assert(version === formatVersion);
-	const currentView = Snapshot.fromTree(currentTree);
-	const editLog = new EditLog(sequencedEdits);
-	const logViewer = new CachingLogViewer(editLog, initialTree, expensiveValidation);
-
-	// TODO:#47830: Store the associated revision on the snapshot.
-	// The current view should only be stored in the cache if the revision it's associated with is known.
-	logViewer.setKnownRevision(editLog.length, currentView);
-	return { editLog, logViewer };
->>>>>>> 964976fd
 }