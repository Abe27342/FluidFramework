/*!
 * Copyright (c) Microsoft Corporation. All rights reserved.
 * Licensed under the MIT License.
 */

import { fromBase64ToUtf8 } from '@fluidframework/common-utils';
import { IFluidHandle, IFluidSerializer, ISerializedHandle } from '@fluidframework/core-interfaces';
import { FileMode, ISequencedDocumentMessage, ITree, TreeEntry } from '@fluidframework/protocol-definitions';
import { IFluidDataStoreRuntime, IChannelStorageService } from '@fluidframework/datastore-definitions';
import { AttachState } from '@fluidframework/container-definitions';
import { SharedObject } from '@fluidframework/shared-object-base';
import { ITelemetryLogger } from '@fluidframework/common-definitions';
import { ChildLogger } from '@fluidframework/telemetry-utils';
import { assert, fail, SharedTreeTelemetryProperties } from './Common';
import { EditLog, OrderedEditSet } from './EditLog';
import {
	Edit,
	Delete,
	Change,
	EditNode,
	Insert,
	Move,
	ChangeNode,
	StableRange,
	StablePlace,
	Payload,
} from './PersistedTypes';
import { newEdit } from './EditUtilities';
import { EditId } from './Identifiers';
import { SharedTreeFactory } from './Factory';
import { Snapshot } from './Snapshot';
import {
	SharedTreeSummarizer,
	serialize,
	SharedTreeSummary,
	fullHistorySummarizer,
	SharedTreeSummaryBase,
} from './Summary';
import * as HistoryEditFactory from './HistoryEditFactory';
import { initialTree } from './InitialTree';
import { CachingLogViewer, LogViewer } from './LogViewer';
import { convertSummaryToReadFormat, deserialize, readFormatVersion } from './SummaryBackCompatibility';

/**
 * Filename where the snapshot is stored.
 */
const snapshotFileName = 'header';

/**
 * A developer facing (non-localized) error message.
 * TODO: better error system.
 */
export type ErrorString = string;

const initialSummary: SharedTreeSummary = {
	version: readFormatVersion,
	currentTree: initialTree,
	editHistory: {
		editChunks: [],
		editIds: [],
	},
};

/**
 * An event emitted by a `SharedTree` to indicate a state change
 * @public
 */
export enum SharedTreeEvent {
	/**
	 * An edit has been committed to the log.
	 * This happens when either:
	 * 	1. A locally generated edit is added to the log.
	 * 	2. A remotely generated edit is added to the log.
	 * Note that, for locally generated edits, this event will not be emitted again when that edit is sequenced.
	 * Passed the EditId of the committed edit.
	 */
	EditCommitted = 'committedEdit',
}

// TODO:#48151: Support reference payloads, and use this type to identify them.
/**
 * Note: if API extractor supported it, ideally this would use a "private" tag and not be exported by the package.
 * See discussion on the following issue threads:
 * https://github.com/microsoft/rushstack/issues/1664#issuecomment-568216792
 * https://github.com/microsoft/rushstack/issues/1260#issuecomment-489774076
 * @internal
 */
export type BlobId = string;

/**
 * Wrapper around a `SharedTree` which provides ergonomic imperative editing functionality. All methods apply changes in their own edit.
 *
 * @example
 * // The following two lines of code are equivalent:
 * tree.applyEdit(...Insert.create([newNode], StablePlace.before(existingNode)));
 * tree.editor.insert(newNode, StablePlace.before(existingNode))
 * @public
 */
export class SharedTreeEditor {
	private readonly tree: SharedTree;

	public constructor(tree: SharedTree) {
		this.tree = tree;
	}

	/**
	 * Inserts a node at a location.
	 * @param node - Node to insert.
	 * @param destination - StablePlace at which the insert should take place.
	 */
	public insert(node: EditNode, destination: StablePlace): EditId;
	/**
	 * Inserts nodes at a location.
	 * @param nodes - Nodes to insert.
	 * @param destination - StablePlace at which the insert should take place.
	 */
	public insert(nodes: EditNode[], destination: StablePlace): EditId;
	public insert(nodeOrNodes: EditNode | EditNode[], destination: StablePlace): EditId {
		return this.tree.applyEdit(
			...Insert.create(Array.isArray(nodeOrNodes) ? nodeOrNodes : [nodeOrNodes], destination)
		);
	}

	/**
	 * Moves a node to a specified location.
	 * @param source - Node to move.
	 * @param destination - StablePlace to which the node should be moved.
	 */
	public move(source: ChangeNode, destination: StablePlace): EditId;
	/**
	 * Moves a part of a trait to a specified location.
	 * @param source - Portion of a trait to move.
	 * @param destination - StablePlace to which the portion of the trait should be moved.
	 */
	public move(source: StableRange, destination: StablePlace): EditId;
	public move(source: ChangeNode | StableRange, destination: StablePlace): EditId {
		if (this.isNode(source)) {
			return this.tree.applyEdit(...Move.create(StableRange.only(source), destination));
		}

		return this.tree.applyEdit(...Move.create(source, destination));
	}

	/**
	 * Deletes a node.
	 * @param target - Node to delete
	 */
	public delete(target: ChangeNode): EditId;
	/**
	 * Deletes a portion of a trait.
	 * @param target - Range of nodes to delete, specified as a `StableRange`
	 */
	public delete(target: StableRange): EditId;
	public delete(target: ChangeNode | StableRange): EditId {
		if (this.isNode(target)) {
			return this.tree.applyEdit(Delete.create(StableRange.only(target)));
		}

		return this.tree.applyEdit(Delete.create(target));
	}

	/**
	 * Reverts a previous edit.
	 * @param edit - the edit to revert
	 * @param view - the revision to which the edit is applied (not the output of applying edit: it's the one just before that)
	 */
	public revert(edit: Edit, view: Snapshot): EditId {
		return this.tree.applyEdit(...HistoryEditFactory.revert(edit, view));
	}

	private isNode(source: ChangeNode | StableRange): source is ChangeNode {
		return (source as ChangeNode).definition !== undefined && (source as ChangeNode).identifier !== undefined;
	}
}

const sharedTreeTelemetryProperties: SharedTreeTelemetryProperties = { isSharedTreeEvent: true };

/**
 * A distributed tree.
 * @public
 * @sealed
 */
export class SharedTree extends SharedObject {
	/**
	 * Create a new SharedTree. It will contain the default value (see initialTree).
	 */
	public static create(runtime: IFluidDataStoreRuntime, id?: string): SharedTree {
		return runtime.createChannel(id, SharedTreeFactory.Type) as SharedTree;
	}

	/**
	 * Get a factory for SharedTree to register with the data store.
	 * @returns A factory that creates SharedTrees and loads them from storage.
	 */
	public static getFactory(): SharedTreeFactory {
		return new SharedTreeFactory();
	}

	/**
	 * Handler for summary generation.
	 * See 'SharedTreeSummarizer' for details.
	 */
	public summarizer: SharedTreeSummarizer = fullHistorySummarizer;

	/**
	 * The log of completed edits for this SharedTree.
	 */
	private editLog: EditLog;

	/**
	 * Viewer for trees defined by editLog.
	 * @internal
	 */
	public logViewer: LogViewer;

	/**
	 * TODO:#48151: Cache of downloaded reference payloads
	 * @internal
	 */
	public payloadCache: Map<BlobId, Payload> = new Map();

	protected readonly logger: ITelemetryLogger;

	/**
	 * Iff true, the snapshots passed to setKnownRevision will be asserted to be correct.
	 */
	private readonly expensiveValidation: boolean;

	/**
	 * Create a new SharedTreeFactory.
	 * @param runtime - The runtime the SharedTree will be associated with
	 * @param id - Unique ID for the SharedTree
	 * @param expensiveValidation - enable expensive asserts
	 */
	public constructor(runtime: IFluidDataStoreRuntime, id: string, expensiveValidation = false) {
		super(id, runtime, SharedTreeFactory.Attributes);
		this.expensiveValidation = expensiveValidation;
<<<<<<< HEAD

		this.logger = ChildLogger.create(super.logger, 'SharedTree');
		const { editLog, logViewer } = this.createEditLogFromSummary(
			initialSummary,
			this.expensiveValidation,
			this.logger
		);

=======
		this.logger = ChildLogger.create(runtime.logger, 'SharedTree', sharedTreeTelemetryProperties);
		const { editLog, logViewer } = loadSummary(initialSummary, this.expensiveValidation, this.logger);
>>>>>>> 8a3bc53c
		this.editLog = editLog;
		this.logViewer = logViewer;
	}

	/**
	 * @returns the current view of the tree.
	 */
	public get currentView(): Snapshot {
		return this.logViewer.getSnapshotInSession(Number.POSITIVE_INFINITY);
	}

	/**
	 * @returns the edit history of the tree.
	 */
	public get edits(): OrderedEditSet {
		return this.editLog;
	}

	private _editor: SharedTreeEditor | undefined;

	/**
	 * Returns a `SharedTreeEditor` for editing this tree in an imperative fashion. All edits are performed on the current tree view.
	 */
	public get editor(): SharedTreeEditor {
		if (!this._editor) {
			this._editor = new SharedTreeEditor(this);
		}

		return this._editor;
	}

	/**
	 * Convenience helper for applying an edit containing the given changes.
	 * Opens an edit, applies the given changes, and closes the edit. See (`openEdit()`/`applyChanges()`/`closeEdit()`).
	 *
	 * For convenient imperative variants of edits, see `editor`.
	 * @internal
	 */
	public applyEdit(...changes: Change[]): EditId {
		const edit = newEdit(changes);
		this.processLocalEdit(edit);
		return edit.id;
	}

	private deserializeHandle(serializedHandle: ISerializedHandle): IFluidHandle<ArrayBufferLike> {
		const deserializeHandle = this.serializer.parse(JSON.stringify(serializedHandle));
		assert(typeof deserializeHandle === 'object');
		return deserializeHandle as IFluidHandle<ArrayBufferLike>;
	}

	private toSerializable(value: IFluidHandle<ArrayBufferLike>): ISerializedHandle {
		// Stringify to convert to the serialized handle values - and then parse
		const stringified = this.serializer.stringify(value, this.handle);
		return JSON.parse(stringified) as ISerializedHandle;
	}

	/**
	 * {@inheritDoc @fluidframework/shared-object-base#SharedObject.snapshotCore}
	 */
	public snapshotCore(_serializer: IFluidSerializer): ITree {
		const tree: ITree = {
			entries: [
				{
					mode: FileMode.File,
					path: snapshotFileName,
					type: TreeEntry[TreeEntry.Blob],
					value: {
						contents: serialize(this.saveSummary()),
						encoding: 'utf-8',
					},
				},
			],
			id: null,
		};

		return tree;
	}

	/**
	 * Saves this SharedTree into a summary.
	 * @internal
	 */
	public saveSummary(): SharedTreeSummaryBase {
		// If local changes exist, emulate the sequencing of those changes.
		// Doing so is necessary so edits created during DataObject.initializingFirstTime are included.
		// Doing so is safe because it is guaranteed that the DDS has not yet been attached. This is because summary creation is only
		// ever invoked on a DataObject containing local changes when it is attached for the first time. In post-attach flows, an extra
		// instance of the DataObject is created for generating summaries and will never have local edits.
		if (this.editLog.numberOfLocalEdits > 0) {
			assert(
				this.runtime.attachState !== AttachState.Attached,
				'Summarizing should not occur with local edits except on first attach.'
			);
			this.editLog.sequenceLocalEdits();
		}

		return this.summarizer(this.editLog, this.currentView);
	}

	/**
	 * Initialize shared tree with a summary.
	 * @internal
	 */
	public loadSummary(summary: SharedTreeSummaryBase): void {
		const { editLog, logViewer } = this.createEditLogFromSummary(summary, this.expensiveValidation, this.logger);
		this.editLog = editLog;
		this.logViewer = logViewer;
	}

	private createEditLogFromSummary(
		summary: SharedTreeSummaryBase,
		expensiveValidation: boolean,
		logger: ITelemetryLogger
	): { editLog: EditLog; logViewer: LogViewer } {
		const convertedSummary = convertSummaryToReadFormat(summary);
		if (typeof convertedSummary === 'string') {
			fail(convertedSummary); // TODO: Where does this error propagate?
		}
		const { editHistory, currentTree } = convertedSummary;
		const currentView = Snapshot.fromTree(currentTree);

		const serializationHelpers = {
			serializeHandle: this.toSerializable.bind(this),
			deserializeHandle: this.deserializeHandle.bind(this),
		};

		const editLog = new EditLog(editHistory, serializationHelpers);
		const logViewer = new CachingLogViewer(editLog, initialTree, expensiveValidation, undefined, logger);

		// TODO:#47830: Store the associated revision on the snapshot.
		// The current view should only be stored in the cache if the revision it's associated with is known.
		void logViewer.setKnownRevisionSynchronous(editLog.length, currentView);
		return { editLog, logViewer };
	}

	/**
	 * Compares this shared tree to another for equality.
	 *
	 * Equality means that the histories as captured by the EditLogs are equal.
	 *
	 * Equality does not include:
	 *   - if an edit is open
	 *   - the shared tree's id
	 *   - local vs sequenced status of edits
	 *   - registered event listeners
	 *   - state of caches
	 * */
	public equals(sharedTree: SharedTree): boolean {
		if (!this.currentView.equals(sharedTree.currentView)) {
			return false;
		}

		return this.editLog.equals(sharedTree.editLog);
	}

	/**
	 * {@inheritDoc @fluidframework/shared-object-base#SharedObject.loadCore}
	 */
	protected async loadCore(storage: IChannelStorageService): Promise<void> {
		const header = await storage.read(snapshotFileName);
		const summary = deserialize(fromBase64ToUtf8(header));
		if (typeof summary === 'string') {
			fail(summary); // TODO: Where does this error propagate?
		}
		this.loadSummary(summary);
	}

	/**
	 * {@inheritDoc @fluidframework/shared-object-base#SharedObject.processCore}
	 */
	protected processCore(message: ISequencedDocumentMessage, local: boolean): void {
		const { type } = message.contents;
		if (type === SharedTreeOpType.Handle) {
			const { editHandle, chunkKey } = message.contents as SharedTreeHandleOp;
			this.editLog.processEditChunkHandle(this.deserializeHandle(editHandle), chunkKey);
		} else if (type === SharedTreeOpType.Edit) {
			const { edit } = message.contents as SharedTreeEditOp;
			this.processSequencedEdit(edit);
		}
	}

	/**
	 * {@inheritDoc @fluidframework/shared-object-base#SharedObject.registerCore}
	 */
	protected registerCore(): void {
		// Do nothing
	}

	/**
	 * {@inheritDoc @fluidframework/shared-object-base#SharedObject.onDisconnect}
	 */
	protected onDisconnect(): void {
		// Do nothing
	}

	private processSequencedEdit(edit: Edit): void {
		const wasLocalEdit = this.editLog.isLocalEdit(edit.id);
		this.editLog.addSequencedEdit(edit);
		if (!wasLocalEdit) {
			this.emit(SharedTreeEvent.EditCommitted, edit.id);
		}
	}

	/**
	 * Add an `Edit` directly.
	 * External users should use one of the more specialized functions, like applyEdit which handles constructing the actual `Edit` object.
	 * This is exposed as it is useful for testing, particularly with invalid and malformed Edits.
	 * @internal
	 */
	public processLocalEdit(edit: Edit): void {
		const editOp: SharedTreeEditOp = {
			type: SharedTreeOpType.Edit,
			edit,
		};
		// TODO:44711: what should be passed in when unattached?
		this.submitLocalMessage(editOp);
		this.editLog.addLocalEdit(edit);
		this.emit(SharedTreeEvent.EditCommitted, edit.id);
	}
}

enum SharedTreeOpType {
	Edit,
	Handle,
}

interface SharedTreeOp {
	type: SharedTreeOpType;
}

interface SharedTreeEditOp extends SharedTreeOp {
	edit: Edit;
}

interface SharedTreeHandleOp extends SharedTreeOp {
	/** The handled to an uploaded edit chunk. */
	editHandle: ISerializedHandle;
	/** The index of the first edit in the chunk that corresponds to the handle. */
	chunkKey: number;
}<|MERGE_RESOLUTION|>--- conflicted
+++ resolved
@@ -235,19 +235,14 @@
 	public constructor(runtime: IFluidDataStoreRuntime, id: string, expensiveValidation = false) {
 		super(id, runtime, SharedTreeFactory.Attributes);
 		this.expensiveValidation = expensiveValidation;
-<<<<<<< HEAD
-
-		this.logger = ChildLogger.create(super.logger, 'SharedTree');
+
+		this.logger = ChildLogger.create(runtime.logger, 'SharedTree', sharedTreeTelemetryProperties);
 		const { editLog, logViewer } = this.createEditLogFromSummary(
 			initialSummary,
 			this.expensiveValidation,
 			this.logger
 		);
 
-=======
-		this.logger = ChildLogger.create(runtime.logger, 'SharedTree', sharedTreeTelemetryProperties);
-		const { editLog, logViewer } = loadSummary(initialSummary, this.expensiveValidation, this.logger);
->>>>>>> 8a3bc53c
 		this.editLog = editLog;
 		this.logViewer = logViewer;
 	}
