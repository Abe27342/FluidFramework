/*!
 * Copyright (c) Microsoft Corporation. All rights reserved.
 * Licensed under the MIT License.
 */

import BTree from 'sorted-btree';
import { assert, fail, noop } from './Common';
import { EditLog } from './EditLog';
import { Snapshot } from './Snapshot';
import { EditResult } from './PersistedTypes';
import { EditId } from './Identifiers';
import { Transaction } from './Transaction';
import { initialTree } from './InitialTree';

/**
 * Callback for when an edit is applied.
 * Note that edits may be applied multiple times (and with different results due to concurrent edits),
 * and might not be applied when added.
 * This callback cannot be used to simply log each edit as it comes it to see its status.
 * @internal
 */
export type EditResultCallback = (editResult: EditResult, editId: EditId) => void;

/**
 * Creates `Snapshot`s for the revisions in an `EditLog`
 * @internal
 */
export interface LogViewer {
	/**
	 * Returns the snapshot at a revision.
	 *
	 * Revision numbers correspond to indexes in `editLog`.
	 * Revision X means the revision output by the largest index in `editLog` less than (but not equal to) X.
	 *
	 * For example:
	 *  - revision 0 means the initialSnapshot.
	 *  - revision 1 means the output of editLog.getAtIndex(0) (or initialSnapshot if there is no edit 0).
	 *  - revision Number.POSITIVE_INFINITY means the newest revision.
	 */
	getSnapshot(revision: number): Promise<Snapshot>;

	/**
	 * Returns the snapshot at a revision added during the current session.
	 *
	 * Revision numbers correspond to indexes in `editLog`.
	 * Revision X means the revision output by the largest index in `editLog` less than (but not equal to) X.
	 *
	 * For example:
	 *  - revision 0 means the initialSnapshot.
	 *  - revision 1 means the output of editLog.getAtIndex(0) (or initialSnapshot if there is no edit 0).
	 *  - revision Number.POSITIVE_INFINITY means the newest revision.
	 */
	getSnapshotSynchronous(revision: number): Snapshot;

	/**
	 * Specify that a particular revision is known to have the specified snapshot.
	 * The LogViewer may optionally use this to optimize future getSnapshot requests.
	 *
	 * It is invalid to call this with a snapshot that is not equal to one
	 * that would be produced by getSnapshot at the same revision.
	 */
	setKnownRevision(revision: number, view: Snapshot): void;
}

/**
 * Creates Snapshots for revisions associated with an EditLog and caches the results.
 * @internal
 */
export class CachingLogViewer implements LogViewer {
	public readonly log: EditLog;

	/**
	 * A cache of previously generated revision snapshots.
	 * Only contains revision snapshots for sequenced revisions.
	 * See `getSnapshot` for details.
	 */
	private readonly sequencedSnapshotCache = new BTree<number, Snapshot>();

	/**
	 * The value of log.versionIdentifier when lastHeadSnapshot was cached.
	 */
	private lastVersionIdentifier: unknown = undefined;

	/**
	 * A cached Snapshot for Head (the newest revision) of log when it was at lastVersionIdentifier.
	 * This cache is important as the Head revision is frequently viewed, and just using the sequencedSnapshotCache
	 * would not cache processing of local edits in this case.
	 */
	private lastHeadSnapshot: Snapshot;

	/**
	 * Called whenever an edit is processed.
	 * This will have been called at least once for any edit if a revision after than edit has been requested.
	 * It may be called multiple times: the number of calls and when they occur depends on caching and is an implementation detail.
	 */
	private readonly processEditResult: EditResultCallback;

	/**
	 * Iff true, the snapshots passed to setKnownRevision will be asserted to be correct.
	 */
	private readonly expensiveValidation: boolean;

	/**
	 * Create a new LogViewer
	 * @param log - the edit log which snapshots will be based on.
	 * @param baseTree - the tree used in the snapshot corresponding to the 0th revision. Defaults to `initialTree`.
	 * @param expensiveValidation - Iff true, the snapshots passed to setKnownRevision will be asserted to be correct.
	 */
	public constructor(
		log: EditLog,
		baseTree = initialTree,
		expensiveValidation = false,
		processEditResult: EditResultCallback = noop
	) {
		this.log = log;
		const initialSnapshot = Snapshot.fromTree(baseTree);
		this.lastHeadSnapshot = initialSnapshot;
		this.sequencedSnapshotCache.set(0, initialSnapshot);
		this.processEditResult = processEditResult ?? noop;
		this.expensiveValidation = expensiveValidation;
	}

<<<<<<< HEAD
	public async getSnapshot(revision: number): Promise<Snapshot> {
		if (revision === Number.POSITIVE_INFINITY) {
			if (this.lastVersionIdentifier === this.log.versionIdentifier()) {
				return this.lastHeadSnapshot;
			}
		}

		const [startRevision, startSnapshot] =
			this.sequencedSnapshotCache.nextLowerPair(revision + 1) ?? fail('No preceding snapshot cached.');

		let currentSnapshot = startSnapshot;
		for (let i = startRevision; i < revision && i < this.log.length; i++) {
			const edit = await this.log.getAtIndex(i);
			const editingResult = new Transaction(currentSnapshot).applyChanges(edit.changes).close();
			if (editingResult.result === EditResult.Applied) {
				currentSnapshot = editingResult.snapshot;
			}

			// Only cache the snapshot if the edit has a final revision number assigned by Fluid.
			// This avoids having to invalidate cache entries when concurrent edits cause local revision
			// numbers to change when acknowledged.
			if (i < this.log.numberOfSequencedEdits) {
				const revision = i + 1; // Revision is the result of the edit being applied.
				this.sequencedSnapshotCache.set(revision, currentSnapshot);
			}
		}

		if (revision === Number.POSITIVE_INFINITY) {
			this.lastVersionIdentifier = this.log.versionIdentifier();
			this.lastHeadSnapshot = currentSnapshot;
		}

		return currentSnapshot;
	}

	public getSnapshotSynchronous(revision: number): Snapshot {
		if (revision === Number.POSITIVE_INFINITY) {
=======
	public getSnapshot(revision: number): Snapshot {
		// Per the documentation for this method, the returned snapshot should be the output of the edit at the largest index <= `revision`.
		if (revision >= this.log.length) {
>>>>>>> 964976fd
			if (this.lastVersionIdentifier === this.log.versionIdentifier()) {
				return this.lastHeadSnapshot;
			}
		}

		const [startRevision, startSnapshot] =
			this.sequencedSnapshotCache.nextLowerPair(revision + 1) ?? fail('No preceding snapshot cached.');

		let currentSnapshot = startSnapshot;
		for (let i = startRevision; i < revision && i < this.log.length; i++) {
			const edit = this.log.getAtIndexSynchronous(i);
			const editingResult = new Transaction(currentSnapshot).applyChanges(edit.changes).close();
			if (editingResult.result === EditResult.Applied) {
				currentSnapshot = editingResult.snapshot;
			}

			// Only cache the snapshot if the edit has a final revision number assigned by Fluid.
			// This avoids having to invalidate cache entries when concurrent edits cause local revision
			// numbers to change when acknowledged.
			if (i < this.log.numberOfSequencedEdits) {
				const revision = i + 1; // Revision is the result of the edit being applied.
				this.sequencedSnapshotCache.set(revision, currentSnapshot);
			}

			this.processEditResult(editingResult.result, edit.id);
		}

		if (revision >= this.log.length) {
			this.lastVersionIdentifier = this.log.versionIdentifier();
			this.lastHeadSnapshot = currentSnapshot;
		}

		return currentSnapshot;
	}

	public async setKnownRevision(revision: number, snapshot: Snapshot): Promise<void> {
		if (this.expensiveValidation) {
			assert(Number.isInteger(revision), 'revision must be an integer');
			assert(
				revision <= this.log.numberOfSequencedEdits + 1,
				'revision must correspond to the result of a SequencedEdit'
			);
			const computed = this.getSnapshot(revision);
			assert((await computed).equals(snapshot), 'setKnownRevision passed invalid snapshot');
		}
		this.sequencedSnapshotCache.set(revision, snapshot);
	}
}<|MERGE_RESOLUTION|>--- conflicted
+++ resolved
@@ -120,9 +120,8 @@
 		this.expensiveValidation = expensiveValidation;
 	}
 
-<<<<<<< HEAD
 	public async getSnapshot(revision: number): Promise<Snapshot> {
-		if (revision === Number.POSITIVE_INFINITY) {
+		if (revision >= this.log.length) {
 			if (this.lastVersionIdentifier === this.log.versionIdentifier()) {
 				return this.lastHeadSnapshot;
 			}
@@ -139,13 +138,9 @@
 				currentSnapshot = editingResult.snapshot;
 			}
 
-			// Only cache the snapshot if the edit has a final revision number assigned by Fluid.
-			// This avoids having to invalidate cache entries when concurrent edits cause local revision
-			// numbers to change when acknowledged.
-			if (i < this.log.numberOfSequencedEdits) {
-				const revision = i + 1; // Revision is the result of the edit being applied.
-				this.sequencedSnapshotCache.set(revision, currentSnapshot);
-			}
+			// Revision is the result of the edit being applied.
+			this.cacheRevision(i + 1, currentSnapshot);
+			this.processEditResult(editingResult.result, this.log.idOf(i));
 		}
 
 		if (revision === Number.POSITIVE_INFINITY) {
@@ -157,12 +152,8 @@
 	}
 
 	public getSnapshotSynchronous(revision: number): Snapshot {
-		if (revision === Number.POSITIVE_INFINITY) {
-=======
-	public getSnapshot(revision: number): Snapshot {
 		// Per the documentation for this method, the returned snapshot should be the output of the edit at the largest index <= `revision`.
 		if (revision >= this.log.length) {
->>>>>>> 964976fd
 			if (this.lastVersionIdentifier === this.log.versionIdentifier()) {
 				return this.lastHeadSnapshot;
 			}
@@ -179,15 +170,9 @@
 				currentSnapshot = editingResult.snapshot;
 			}
 
-			// Only cache the snapshot if the edit has a final revision number assigned by Fluid.
-			// This avoids having to invalidate cache entries when concurrent edits cause local revision
-			// numbers to change when acknowledged.
-			if (i < this.log.numberOfSequencedEdits) {
-				const revision = i + 1; // Revision is the result of the edit being applied.
-				this.sequencedSnapshotCache.set(revision, currentSnapshot);
-			}
-
-			this.processEditResult(editingResult.result, edit.id);
+			// Revision is the result of the edit being applied.
+			this.cacheRevision(i + 1, currentSnapshot);
+			this.processEditResult(editingResult.result, this.log.idOf(i));
 		}
 
 		if (revision >= this.log.length) {
@@ -210,4 +195,13 @@
 		}
 		this.sequencedSnapshotCache.set(revision, snapshot);
 	}
+
+	private cacheRevision(revision: number, snapshot: Snapshot): void {
+		// Only cache the snapshot if the edit has a final revision number assigned by Fluid.
+		// This avoids having to invalidate cache entries when concurrent edits cause local revision
+		// numbers to change when acknowledged.
+		if (revision <= this.log.numberOfSequencedEdits) {
+			this.sequencedSnapshotCache.set(revision, snapshot);
+		}
+	}
 }