/*!
 * Copyright (c) Microsoft Corporation. All rights reserved.
 * Licensed under the MIT License.
 */

import { v4 as uuidv4 } from 'uuid';
import {
	MockContainerRuntimeFactory,
	MockFluidDataStoreRuntime,
	MockStorage,
} from '@fluidframework/test-runtime-utils';
import { expect } from 'chai';
import { ITelemetryBaseLogger } from '@fluidframework/common-definitions';
import { Definition, EditId, NodeId, TraitLabel } from '../../Identifiers';
import { fail } from '../../Common';
import { ChangeNode, NodeData, TraitLocation } from '../../PersistedTypes';
import { SharedTree } from '../../SharedTree';
import { newEdit, setTrait } from '../../EditUtilities';
import { fullHistorySummarizer, SharedTreeSummarizer } from '../../Summary';
import { initialTree } from '../../InitialTree';
import { Snapshot } from '../../Snapshot';

/** Objects returned by setUpTestSharedTree */
export interface SharedTreeTestingComponents {
	/** The MockFluidDataStoreRuntime used to created the SharedTree. */
	componentRuntime: MockFluidDataStoreRuntime;
	/**
	 * The MockContainerRuntimeFactory created if one was not provided in the options.
	 * Only connected to the SharedTree if the localMode option was set to false.
	 * */
	containerRuntimeFactory: MockContainerRuntimeFactory;
	/** The SharedTree created and set up. */
	tree: SharedTree;
}

/** Options used to customize setUpTestSharedTree */
export interface SharedTreeTestingOptions {
	/**
	 * Id for the SharedTree to be created.
	 * If two SharedTrees have the same id and the same containerRuntimeFactory,
	 * they will collaborate (send edits to each other)
	 */
	id?: string;
	/** Node to initialize the SharedTree with. */
	initialTree?: ChangeNode;
	/** If false, a MockContainerRuntimeFactory connected to the SharedTree will be returned. */
	localMode?: boolean;
	/**
	 * MockContainerRuntimeFactory to connect the SharedTree to. A new one will not be created if one is provided.
	 * If localMode is set to false, it will not be connected to the created SharedTree.
	 * */
	containerRuntimeFactory?: MockContainerRuntimeFactory;
	/**
	 * If not set, full history will be preserved.
	 */
	summarizer?: SharedTreeSummarizer;
<<<<<<< HEAD
	/**
	 * If set, uses the given id as the edit id for tree setup. Only has an effect if initialTree is also set.
	 */
	setupEditId?: EditId;
=======

	/**
	 * Telemetry logger injected into the SharedTree.
	 */
	logger?: ITelemetryBaseLogger;
>>>>>>> 8a3bc53c
}

export const testTrait: TraitLocation = {
	parent: initialTree.identifier,
	label: 'e276f382-fa99-49a1-ae81-42001791c733' as TraitLabel,
};

/** Sets up and returns an object of components useful for testing SharedTree. */
export function setUpTestSharedTree(
	options: SharedTreeTestingOptions = { localMode: true }
): SharedTreeTestingComponents {
<<<<<<< HEAD
	const { id, initialTree, localMode, containerRuntimeFactory, setupEditId } = options;
=======
	const { id, initialTree, localMode, containerRuntimeFactory } = options;
	let componentRuntime: MockFluidDataStoreRuntime;
	if (options.logger) {
		const proxyHandler: ProxyHandler<MockFluidDataStoreRuntime> = {
			get: (target, prop, receiver) => {
				if (prop === 'logger' && options.logger) {
					return options.logger;
				}
				return target[prop as keyof MockFluidDataStoreRuntime];
			},
		};
		componentRuntime = new Proxy(new MockFluidDataStoreRuntime(), proxyHandler);
	} else {
		componentRuntime = new MockFluidDataStoreRuntime();
	}
>>>>>>> 8a3bc53c

	// Enable expensiveValidation
	const tree = new SharedTree(componentRuntime, id || 'testSharedTree', true);
	tree.summarizer = options.summarizer ?? fullHistorySummarizer;

	const newContainerRuntimeFactory = containerRuntimeFactory || new MockContainerRuntimeFactory();

	if (localMode) {
		componentRuntime.local = true;
	} else {
		const containerRuntime = newContainerRuntimeFactory.createContainerRuntime(componentRuntime);
		const services = {
			deltaConnection: containerRuntime.createDeltaConnection(),
			objectStorage: new MockStorage(undefined),
		};
		tree.connect(services);
	}

	if (initialTree !== undefined) {
		setTestTree(tree, initialTree, setupEditId);
	}

	return {
		componentRuntime,
		containerRuntimeFactory: newContainerRuntimeFactory,
		tree,
	};
}

/** Sets testTrait to contain `node`. */
export function setTestTree(tree: SharedTree, node: ChangeNode, overrideId?: EditId): EditId {
	const edit = newEdit(setTrait(testTrait, [node]));
	tree.processLocalEdit({ ...edit, id: overrideId || edit.id });
	return overrideId || edit.id;
}

/** Creates an empty node for testing purposes. */
export function makeEmptyNode(identifier: NodeId = uuidv4() as NodeId): ChangeNode {
	const definition = 'node' as Definition;
	return { definition, identifier, traits: {} };
}

/** Creates a node with two children, one under a 'left' trait and one under a 'right' trait */
export function makeTestNode(identifier: NodeId = uuidv4() as NodeId): ChangeNode {
	const definition = 'node' as Definition;
	const left: ChangeNode = makeEmptyNode('c4acaed2-afac-417e-a3d7-07ea73c0330a' as NodeId);
	const right: ChangeNode = makeEmptyNode('452c618a-ba0c-4d9b-89f3-2248d27f8c7f' as NodeId);
	const leftTraitLabel = 'left' as TraitLabel;
	const rightTraitLabel = 'right' as TraitLabel;
	return {
		definition,
		identifier,
		traits: { [leftTraitLabel]: [left], [rightTraitLabel]: [right] },
	};
}

/** Asserts that changes to SharedTree in editor() function do not cause any observable state change */
export function assertNoDelta(tree: SharedTree, editor: () => void) {
	const snapshotA = tree.currentView;
	editor();
	const snapshotB = tree.currentView;
	const delta = snapshotA.delta(snapshotB);
	expect(delta).deep.equals({
		changed: [],
		added: [],
		removed: [],
	});
}

/**
 * Used to test error throwing in async functions.
 */
export async function asyncFunctionThrowsCorrectly(
	asyncFunction: () => Promise<unknown>,
	expectedError: string
): Promise<boolean> {
	let errorMessage;

	try {
		await asyncFunction();
	} catch (error) {
		errorMessage = error.message;
	}

	return errorMessage === expectedError;
}

/*
 * Returns true if two nodes have equivalent data, otherwise false.
 * Does not compare children or payloads.
 * @param nodes - two or more nodes to compare
 */
export function areNodesEquivalent(...nodes: NodeData[]): boolean {
	if (nodes.length < 2) {
		fail('Too few nodes to compare');
	}

	for (let i = 1; i < nodes.length; i++) {
		if (nodes[i].definition !== nodes[0].definition) {
			return false;
		}

		if (nodes[i].identifier !== nodes[0].identifier) {
			return false;
		}
	}

	return true;
}

/** Left node of 'simpleTestTree' */
export const left: ChangeNode = makeEmptyNode('a083857d-a8e1-447a-ba7c-92fd0be9db2b' as NodeId);

/** Right node of 'simpleTestTree' */
export const right: ChangeNode = makeEmptyNode('78849e85-cb7f-4b93-9fdc-18439c60fe30' as NodeId);

/** Label for the 'left' trait in 'simpleTestTree' */
export const leftTraitLabel = 'left' as TraitLabel;

/** Label for the 'right' trait in 'simpleTestTree' */
export const rightTraitLabel = 'right' as TraitLabel;

/** A simple, three node tree useful for testing. Contains one node under a 'left' trait and one under a 'right' trait. */
export const simpleTestTree: ChangeNode = {
	...makeEmptyNode('25de3875-9537-47ec-8699-8a85e772a509' as NodeId),
	traits: { [leftTraitLabel]: [left], [rightTraitLabel]: [right] },
};

/** Convenient pre-made TraitLocation for the left trait of 'simpleTestTree'. */
export const leftTraitLocation = {
	parent: simpleTestTree.identifier,
	label: leftTraitLabel,
};

/** Convenient pre-made TraitLocation for the right trait of 'simpleTestTree'. */
export const rightTraitLocation = {
	parent: simpleTestTree.identifier,
	label: rightTraitLabel,
};

/** Convenient pre-made Snapshot for 'simpleTestTree'. */
export const simpleTreeSnapshot = Snapshot.fromTree(simpleTestTree);

/** Convenient pre-made Snapshot for 'initialTree'. */
export const initialSnapshot = Snapshot.fromTree(initialTree);<|MERGE_RESOLUTION|>--- conflicted
+++ resolved
@@ -54,18 +54,15 @@
 	 * If not set, full history will be preserved.
 	 */
 	summarizer?: SharedTreeSummarizer;
-<<<<<<< HEAD
 	/**
 	 * If set, uses the given id as the edit id for tree setup. Only has an effect if initialTree is also set.
 	 */
 	setupEditId?: EditId;
-=======
 
 	/**
 	 * Telemetry logger injected into the SharedTree.
 	 */
 	logger?: ITelemetryBaseLogger;
->>>>>>> 8a3bc53c
 }
 
 export const testTrait: TraitLocation = {
@@ -77,10 +74,7 @@
 export function setUpTestSharedTree(
 	options: SharedTreeTestingOptions = { localMode: true }
 ): SharedTreeTestingComponents {
-<<<<<<< HEAD
 	const { id, initialTree, localMode, containerRuntimeFactory, setupEditId } = options;
-=======
-	const { id, initialTree, localMode, containerRuntimeFactory } = options;
 	let componentRuntime: MockFluidDataStoreRuntime;
 	if (options.logger) {
 		const proxyHandler: ProxyHandler<MockFluidDataStoreRuntime> = {
@@ -95,7 +89,6 @@
 	} else {
 		componentRuntime = new MockFluidDataStoreRuntime();
 	}
->>>>>>> 8a3bc53c
 
 	// Enable expensiveValidation
 	const tree = new SharedTree(componentRuntime, id || 'testSharedTree', true);
