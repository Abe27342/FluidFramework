--- conflicted
+++ resolved
@@ -440,8 +440,6 @@
         // TODO handle error cases, NACK, etc...
         const context = await this.handler.prepare(message);
 
-<<<<<<< HEAD
-=======
         // Add final ack trace.
         if (message.traces && message.traces.length > 0) {
             message.traces.push({
@@ -451,7 +449,6 @@
             });
         }
 
->>>>>>> d00463ff
         // Watch the minimum sequence number and be ready to update as needed
         this.minSequenceNumber = message.minimumSequenceNumber;
         this.baseSequenceNumber = message.sequenceNumber;
