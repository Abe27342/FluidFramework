import * as assert from "assert";
import { EventEmitter } from "events";
import * as resources from "gitresources";
import * as uuid from "node-uuid";
import performanceNow = require("performance-now");
import {
    AttachObject,
    DeltaConnection,
    DeltaManager,
    IAttachMessage,
    ICollaborativeObject,
    IDistributedObject,
    IDistributedObjectServices,
    IDocumentAttributes,
    IDocumentResource,
    IDocumentService,
    IEnvelope,
    IExtension,
    ILatencyMessage,
    IObjectAttributes,
    IObjectMessage,
    IObjectStorageService,
    ISequencedDocumentMessage,
    ITree,
    ITreeEntry,
    LocalObjectStorageService,
    ObjectOperation,
    ObjectStorageService,
    Registry,
    RoundTrip,
    TreeEntry } from "../api-core";
import * as cell from "../cell";
import * as ink from "../ink";
import * as mapExtension from "../map";
import * as mergeTree from "../merge-tree";
import { debug } from "./debug";

const rootMapId = "root";

// Registered services to use when loading a document
let defaultDocumentService: IDocumentService;

// The default registry for extensions
export const defaultRegistry = new Registry();
export const defaultDocumentOptions = Object.create(null);
defaultRegistry.register(new mapExtension.MapExtension());
defaultRegistry.register(new mergeTree.CollaboritiveStringExtension());
defaultRegistry.register(new ink.InkExtension());
defaultRegistry.register(new cell.CellExtension());

export function registerExtension(extension: IExtension) {
    defaultRegistry.register(extension);
}

/**
 * Registers the default services to use for interacting with collaborative documents. To simplify the API it is
 * expected that the implementation provider of these will register themselves during startup prior to the user
 * requesting to load a collaborative object.
 */
export function registerDocumentService(service: IDocumentService) {
    defaultDocumentService = service;
}

export function getDefaultDocumentService(): IDocumentService {
    return defaultDocumentService;
}

interface IDistributedObjectState {
    object: ICollaborativeObject;

    storage: IObjectStorageService;

    connection: DeltaConnection;
}

<<<<<<< HEAD
=======
export interface IDistributedObjectServices {
    deltaConnection: IDeltaConnection;

    objectStorage: IObjectStorageService;
}

/**
 * Interface to represent a connection to a delta notification stream
 */
export interface IDeltaConnection {
    minimumSequenceNumber: number;

    referenceSequenceNumber: number;

    /**
     * Subscribe to events emitted by the object
     */
    on(event: string, listener: Function): this;

    /**
     * Send new messages to the server
     */
    submit(message: IObjectMessage): Promise<void>;
}

export interface IObjectStorageService {
    /**
     * Reads the object contained at the given path. Returns a base64 string representation for the object.
     */
    read(path: string): Promise<string>;
}

>>>>>>> d9c828b8
/**
 * Polls for the root document
 */
function pollRoot(document: Document, resolve, reject) {
    if (document.get("root")) {
        resolve();
    } else {
        const pauseAmount = 100;
        debug(`Did not find root - waiting ${pauseAmount}ms`);
        setTimeout(() => pollRoot(document, resolve, reject), pauseAmount);
    }
}

/**
 * Returns a promie that resolves once the root map is available
 */
function waitForRoot(document: Document): Promise<void> {
    return new Promise<void>((resolve, reject) => pollRoot(document, resolve, reject));
}

interface IAttachedServices {
    deltaConnection: DeltaConnection;
    objectStorage: IObjectStorageService;
}

/**
 * A document is a collection of collaborative types.
 */
export class Document {
    public static async Create(
        id: string,
        registry: Registry,
        service: IDocumentService,
        options: Object,
        version: resources.ICommit,
        connect: boolean): Promise<Document> {

        debug(`Document Creating ${id} - ${performanceNow()}`);

        // Connect to the document
        const encryptedProperty = "encrypted";
        const document = await service.connect(id, version, connect, options[encryptedProperty]);
        const returnValue = new Document(document, registry, options);

        // Load in distributed objects stored within the document
        for (const distributedObject of document.distributedObjects) {
            const services = returnValue.getObjectServices(distributedObject.id);
            services.deltaConnection.setBaseMapping(distributedObject.sequenceNumber, document.minimumSequenceNumber);
            returnValue.loadInternal(distributedObject, services);
        }

        // Apply pending deltas - first the list of transformed messages between the msn and sequence number
        // and then any pending deltas that have happened since that sequenceNumber
        returnValue.processPendingMessages(document.transformedMessages);
        assert.equal(returnValue.deltaManager.referenceSequenceNumber, document.sequenceNumber);
        returnValue.processPendingMessages(document.pendingDeltas);

        // If it's a new document we create the root map object - otherwise we wait for it to become available
        if (!document.existing) {
            returnValue.createAttached("root", mapExtension.MapExtension.Type);
        } else {
            await waitForRoot(returnValue);
        }

        debug(`Document Created ${id} - ${performanceNow()}`);

        // And return the new object
        return returnValue;
    }

    // Map from the object ID to the collaborative object for it. If the object is not yet attached its service
    // entries will be null
    private distributedObjects: { [key: string]: IDistributedObjectState } = {};

    private deltaManager: DeltaManager;

    private events = new EventEmitter();

    private lastMinSequenceNumber;

    private messagesSinceMSNChange: ISequencedDocumentMessage[] = [];

    public get clientId(): string {
        return this.document.clientId;
    }

    public get id(): string {
        return this.document.documentId;
    }

    /**
     * Constructs a new document from the provided details
     */
    private constructor(
        private document: IDocumentResource,
        private registry: Registry,
        private opts: Object) {

        this.lastMinSequenceNumber = this.document.minimumSequenceNumber;
        this.deltaManager = new DeltaManager(
            this.document.documentId,
            this.document.minimumSequenceNumber,
            this.document.deltaStorageService,
            this.document.deltaConnection);
        this.deltaManager.onDelta((message) => this.processRemoteMessage(message));
    }

    public get options(): Object {
        return this.opts;
    }

    /**
     * Constructs a new collaborative object that can be attached to the document
     * @param type the identifier for the collaborative object type
     */
    public create(type: string, id = uuid.v4()): ICollaborativeObject {
        const extension = this.registry.getExtension(type);
        const object = extension.create(this, id);

        // Store the unattached service in the object map
        this.upsertDistributedObject(object, null);

        return object;
    }

    /**
     * Loads the specified distributed object. Returns null if it does not exist
     *
     * This method should not be called directly. Instead access should be obtained through the root map
     * or another distributed object.
     *
     * @param id Identifier of the object to load
     */
    public get(id: string): ICollaborativeObject {
        return id in this.distributedObjects ? this.distributedObjects[id].object : null;
    }

    /**
     * Attaches the given object to the document which also makes it available to collaborators. The object is
     * expected to immediately submit delta messages for itself once being attached.
     *
     * @param object
     */
    public attach(object: ICollaborativeObject): IDistributedObjectServices {
        // Get the object snapshot and include it in the initial attach
        const snapshot = object.snapshot();

        const message: IAttachMessage = {
            id: object.id,
            snapshot,
            type: object.type,
        };
        this.submitMessage(AttachObject, message);

        // Store a reference to the object in our list of objects and then get the services
        // used to attach it to the stream
        const services = this.getObjectServices(object.id);
        this.upsertDistributedObject(object, services);

        return services;
    }

    // pause + resume semantics on the op stream? To load a doc at a veresion?

    /**
     * Creates a new collaborative map
     */
    public createMap(): mapExtension.IMap {
        return this.create(mapExtension.MapExtension.Type) as mapExtension.IMap;
    }

    /**
     * Creates a new collaborative cell.
     * TODO (tanvir): replace this with type class.
     */
    public createCell(): cell.ICell {
        return this.create(cell.CellExtension.Type) as cell.ICell;
    }

    /**
     * Creates a new collaborative string
     */
    public createString(): mergeTree.SharedString {
        return this.create(mergeTree.CollaboritiveStringExtension.Type) as mergeTree.SharedString;
    }

    /**
     * Creates a new ink collaborative object
     */
    public createInk(): ink.IInk {
        return this.create(ink.InkExtension.Type) as ink.IInk;
    }

    /**
     * Retrieves the root collaborative object that the document is based on
     */
    public getRoot(): mapExtension.IMap {
        return this.distributedObjects[rootMapId].object as mapExtension.IMap;
    }

    /**
     * Closes the document and detaches all listeners
     */
    public close() {
        throw new Error("Not yet implemented");
    }

    public submitObjectMessage(envelope: IEnvelope): Promise<void> {
        return this.submitMessage(ObjectOperation, envelope);
    }

    public submitLatencyMessage(message: ILatencyMessage) {
        this.deltaManager.submitRoundtrip(RoundTrip, message);
    }

    public on(event: string, listener: (...args: any[]) => void): this {
        this.events.on(event, listener);
        return this;
    }

    public removeListener(event: string, listener: (...args: any[]) => void): this {
        this.events.removeListener(event, listener);
        return this;
    }

    /**
     * Called to snapshot the given document
     */
    public async snapshot(): Promise<void> {
        const entries: ITreeEntry[] = [];

        // Transform ops in the window relative to the MSN - the window is all ops between the min sequence number
        // and the current sequence number
        assert.equal(
            this.deltaManager.referenceSequenceNumber - this.deltaManager.minimumSequenceNumber,
            this.messagesSinceMSNChange.length);
        const transformedMessages: ISequencedDocumentMessage[] = [];
        for (const message of this.messagesSinceMSNChange) {
            transformedMessages.push(this.transform(message, this.deltaManager.minimumSequenceNumber));
        }
        entries.push({
            path: ".messages",
            type: TreeEntry[TreeEntry.Blob],
            value: {
                contents: JSON.stringify(transformedMessages),
                encoding: "utf-8",
            },
        });

        // tslint:disable-next-line:forin
        for (const objectId in this.distributedObjects) {
            const object = this.distributedObjects[objectId];

            if (this.shouldSnapshot(object)) {
                debug(`Snapshotting ${object.object.id}`);
                const snapshot = object.object.snapshot();

                // Add in the object attributes to the returned tree
                const objectAttributes: IObjectAttributes = {
                    sequenceNumber: object.connection.minimumSequenceNumber,
                    type: object.object.type,
                };
                snapshot.entries.push({
                    path: ".attributes",
                    type: TreeEntry[TreeEntry.Blob],
                    value: {
                        contents: JSON.stringify(objectAttributes),
                        encoding: "utf-8",
                    },
                });

                // And then store the tree
                entries.push({
                    path: objectId,
                    type: TreeEntry[TreeEntry.Tree],
                    value: snapshot,
                });
            }
        }

        // Save attributes for the document
        const documentAttributes: IDocumentAttributes = {
            minimumSequenceNumber: this.deltaManager.minimumSequenceNumber,
            sequenceNumber: this.deltaManager.referenceSequenceNumber,
        };
        entries.push({
            path: ".attributes",
            type: TreeEntry[TreeEntry.Blob],
            value: {
                contents: JSON.stringify(documentAttributes),
                encoding: "utf-8",
            },
        });

        // Output the tree
        const root: ITree = {
            entries,
        };

        const message = `Commit @${this.deltaManager.minimumSequenceNumber}`;
        await this.document.documentStorageService.write(root, message);
    }

    /**
     * Helper function to determine if we should snapshot the given object. We only will snapshot non-local
     * objects whose time of attach is outside the collaboration window
     */
    private shouldSnapshot(object: IDistributedObjectState) {
        // tslint:disable-next-line
        debug(`${object.object.id} ${object.object.isLocal()} - ${object.connection.baseMappingIsSet()} - ${object.connection.baseSequenceNumber} >= ${this.deltaManager.minimumSequenceNumber}`);
        return !object.object.isLocal() &&
            object.connection.baseMappingIsSet() &&
            object.connection.baseSequenceNumber === this.deltaManager.minimumSequenceNumber;
    }

    /**
     * Transforms the given message relative to the provided sequence number
     */
    private transform(message: ISequencedDocumentMessage, sequenceNumber: number): ISequencedDocumentMessage {
        if (message.referenceSequenceNumber < this.deltaManager.minimumSequenceNumber) {
            // Allow the distributed data types to perform custom transformations
            if (message.type === ObjectOperation) {
                const envelope = message.contents as IEnvelope;
                const objectDetails = this.distributedObjects[envelope.address];
                envelope.contents = objectDetails.object.transform(
                    envelope.contents as IObjectMessage,
                    objectDetails.connection.transformDocumentSequenceNumber(sequenceNumber));
            }

            message.referenceSequenceNumber = sequenceNumber;
        }

        message.minimumSequenceNumber = sequenceNumber;
        return message;
    }

    private processPendingMessages(messages: ISequencedDocumentMessage[]) {
        for (const message of messages) {
            this.deltaManager.handleOp(message);
        }
    }

    private submitMessage(type: string, contents: any): Promise<void> {
        return this.deltaManager.submit(type, contents);
    }

    private createAttached(id: string, type: string) {
        const object = this.create(type, id);
        object.attach();
    }

    /**
     * Loads in a distributed object and stores it in the internal Document object map
     * @param distributedObject The distributed object to load
     */
    private loadInternal(distributedObject: IDistributedObject, services: IAttachedServices) {
        const extension = this.registry.getExtension(distributedObject.type);
        const value = extension.load(
            this,
            distributedObject.id,
            distributedObject.sequenceNumber,
            services,
            this.document.version,
            distributedObject.header);

        this.upsertDistributedObject(value, services);
    }

    private getObjectServices(id: string): IAttachedServices {
        const tree = this.document.tree && id in this.document.tree.trees
            ? this.document.tree.trees[id]
            : null;

        const connection = new DeltaConnection(id, this);
        const storage = new ObjectStorageService(tree, this.document.documentStorageService);

        return {
            deltaConnection: connection,
            objectStorage: storage,
        };
    }

    private upsertDistributedObject(object: ICollaborativeObject, services: IAttachedServices) {
        if (!(object.id in this.distributedObjects)) {
            this.distributedObjects[object.id] = {
                connection: services ? services.deltaConnection : null,
                object,
                storage: services ? services.objectStorage : null,
            };
        } else {
            const entry = this.distributedObjects[object.id];
            assert.equal(entry.object, object);
            entry.connection = services.deltaConnection;
            entry.storage = services.objectStorage;
        }
    }

    private processRemoteMessage(message: ISequencedDocumentMessage) {
        const minSequenceNumberChanged = this.lastMinSequenceNumber !== message.minimumSequenceNumber;
        this.lastMinSequenceNumber = message.minimumSequenceNumber;

        // Add the message to the list of pending messages so we can transform them during a snapshot
        this.messagesSinceMSNChange.push(message);

        if (message.type === ObjectOperation) {
            const envelope = message.contents as IEnvelope;
            const objectDetails = this.distributedObjects[envelope.address];
            objectDetails.connection.emit(
                envelope.contents,
                message.clientId,
                message.sequenceNumber,
                message.minimumSequenceNumber,
                message.traces);
        } else if (message.type === AttachObject) {
            const attachMessage = message.contents as IAttachMessage;

            // If a non-local operation then go and create the object - otherwise mark it as officially
            // attached.
            if (message.clientId !== this.document.clientId) {
                // create storage service that wraps the attach data
                const localStorage = new LocalObjectStorageService(attachMessage.snapshot);
                const header = localStorage.readSync("header");

                const connection = new DeltaConnection(
                    attachMessage.id,
                    this);
                connection.setBaseMapping(0, message.sequenceNumber);

                const distributedObject: IDistributedObject = {
                    header,
                    id: attachMessage.id,
                    sequenceNumber: 0,
                    type: attachMessage.type,
                };

                const services = {
                    deltaConnection: connection,
                    objectStorage: localStorage,
                };

                this.loadInternal(distributedObject, services);
            } else {
                this.distributedObjects[attachMessage.id].connection.setBaseMapping(0, message.sequenceNumber);
            }
        }

        if (minSequenceNumberChanged) {
            // Reset the list of messages we have received since the min sequence number changed
            let index = 0;
            for (; index < this.messagesSinceMSNChange.length; index++) {
                if (this.messagesSinceMSNChange[index].sequenceNumber > message.minimumSequenceNumber) {
                    break;
                }
            }
            this.messagesSinceMSNChange = this.messagesSinceMSNChange.slice(index);

            // tslint:disable-next-line:forin
            for (const objectId in this.distributedObjects) {
                const object = this.distributedObjects[objectId];
                if (!object.object.isLocal() && object.connection.baseMappingIsSet()) {
                    object.connection.updateMinSequenceNumber(message.minimumSequenceNumber);
                }
            }
        }

        this.events.emit("op", message);
    }
}

/**
 * Loads a collaborative object from the server
 */
export async function load(
    id: string,
    options: Object = defaultDocumentOptions,
    version: resources.ICommit = null,
    registry: Registry = defaultRegistry,
    service: IDocumentService = defaultDocumentService,
    connect = true): Promise<Document> {

    // Verify an extensions registry was provided
    if (!registry) {
        throw new Error("No extension registry provided");
    }

    // Verify we have services to load the document with
    if (!service) {
        throw new Error("Document service not provided to load call");
    }

    return Document.Create(id, registry, service, options, version, connect);
}<|MERGE_RESOLUTION|>--- conflicted
+++ resolved
@@ -73,41 +73,6 @@
     connection: DeltaConnection;
 }
 
-<<<<<<< HEAD
-=======
-export interface IDistributedObjectServices {
-    deltaConnection: IDeltaConnection;
-
-    objectStorage: IObjectStorageService;
-}
-
-/**
- * Interface to represent a connection to a delta notification stream
- */
-export interface IDeltaConnection {
-    minimumSequenceNumber: number;
-
-    referenceSequenceNumber: number;
-
-    /**
-     * Subscribe to events emitted by the object
-     */
-    on(event: string, listener: Function): this;
-
-    /**
-     * Send new messages to the server
-     */
-    submit(message: IObjectMessage): Promise<void>;
-}
-
-export interface IObjectStorageService {
-    /**
-     * Reads the object contained at the given path. Returns a base64 string representation for the object.
-     */
-    read(path: string): Promise<string>;
-}
-
->>>>>>> d9c828b8
 /**
  * Polls for the root document
  */
