--- conflicted
+++ resolved
@@ -1,10 +1,6 @@
 {
   "name": "@fluidframework/server-test-utils",
-<<<<<<< HEAD
   "version": "0.1007.0",
-=======
-  "version": "0.1006.1",
->>>>>>> 04de2ac4
   "description": "Fluid test utility methods",
   "repository": "microsoft/FluidFramework",
   "license": "MIT",
@@ -50,19 +46,11 @@
   },
   "dependencies": {
     "@fluidframework/common-utils": "^0.19.0",
-<<<<<<< HEAD
     "@fluidframework/gitresources": "^0.1007.0",
     "@fluidframework/protocol-base": "^0.1007.0",
     "@fluidframework/protocol-definitions": "^0.1007.0",
     "@fluidframework/server-services-client": "^0.1007.0",
     "@fluidframework/server-services-core": "^0.1007.0",
-=======
-    "@fluidframework/gitresources": "^0.1006.1",
-    "@fluidframework/protocol-base": "^0.1006.1",
-    "@fluidframework/protocol-definitions": "^0.1006.1",
-    "@fluidframework/server-services-client": "^0.1006.1",
-    "@fluidframework/server-services-core": "^0.1006.1",
->>>>>>> 04de2ac4
     "debug": "^4.1.1",
     "lodash": "^4.17.11",
     "moniker": "^0.1.2",
