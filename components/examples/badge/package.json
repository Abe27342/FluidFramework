{
  "name": "@fluid-example/badge",
<<<<<<< HEAD
  "version": "0.20.0",
=======
  "version": "0.19.1",
>>>>>>> 04de2ac4
  "description": "Badge Fluid example component",
  "repository": "microsoft/FluidFramework",
  "license": "MIT",
  "author": "Microsoft",
  "main": "dist/index.js",
  "module": "lib/index.js",
  "types": "dist/index.d.ts",
  "scripts": {
    "build": "concurrently npm:build:compile npm:lint",
    "build:compile": "npm run tsc",
    "build:full": "concurrently npm:build npm:webpack",
    "build:full:compile": "concurrently npm:build:compile npm:webpack",
    "clean": "rimraf dist lib *.tsbuildinfo *.build.log",
    "dev": "npm run webpack:dev",
    "eslint": "eslint --ext=ts,tsx --format stylish src",
    "eslint:fix": "eslint --ext=ts,tsx --format stylish src --fix",
    "lint": "npm run eslint",
    "lint:fix": "npm run eslint:fix",
    "prepack": "npm run webpack",
    "start": "webpack-dev-server --config webpack.config.js --package package.json",
    "start:docker": "webpack-dev-server --config webpack.config.js --package package.json --env.mode docker",
    "start:r11s": "webpack-dev-server --config webpack.config.js --package package.json --env.mode r11s",
    "start:spo": "webpack-dev-server --config webpack.config.js --package package.json --env.mode spo",
    "start:spo-df": "webpack-dev-server --config webpack.config.js --package package.json --env.mode spo-df",
    "tsc": "tsc",
    "webpack": "webpack --env.production",
    "webpack:dev": "webpack --env.development"
  },
  "dependencies": {
<<<<<<< HEAD
    "@fluidframework/aqueduct": "^0.20.0",
    "@fluidframework/cell": "^0.20.0",
    "@fluidframework/component-core-interfaces": "^0.20.0",
    "@fluidframework/map": "^0.20.0",
    "@fluidframework/sequence": "^0.20.0",
    "@fluidframework/view-interfaces": "^0.20.0",
=======
    "@fluidframework/aqueduct": "^0.19.1",
    "@fluidframework/cell": "^0.19.1",
    "@fluidframework/component-core-interfaces": "^0.19.1",
    "@fluidframework/map": "^0.19.1",
    "@fluidframework/sequence": "^0.19.1",
    "@fluidframework/view-interfaces": "^0.19.1",
>>>>>>> 04de2ac4
    "@uifabric/fluent-theme": "^7.1.3",
    "office-ui-fabric-react": "^7.28.1",
    "react": "^16.10.2",
    "react-dom": "^16.10.2"
  },
  "devDependencies": {
    "@fluidframework/build-common": "^0.16.0",
    "@fluidframework/eslint-config-fluid": "^0.17.0",
<<<<<<< HEAD
    "@fluidframework/webpack-component-loader": "^0.20.0",
=======
    "@fluidframework/webpack-component-loader": "^0.19.1",
>>>>>>> 04de2ac4
    "@types/node": "^10.17.24",
    "@types/react": "^16.9.15",
    "@types/react-dom": "^16.9.4",
    "@typescript-eslint/eslint-plugin": "~2.17.0",
    "@typescript-eslint/parser": "~2.17.0",
    "concurrently": "^5.2.0",
    "eslint": "~6.8.0",
    "eslint-plugin-eslint-comments": "~3.1.2",
    "eslint-plugin-import": "2.20.0",
    "eslint-plugin-no-null": "~1.0.2",
    "eslint-plugin-optimize-regex": "~1.1.7",
    "eslint-plugin-prefer-arrow": "~1.1.7",
    "eslint-plugin-react": "~7.18.0",
    "eslint-plugin-unicorn": "~15.0.1",
    "rimraf": "^2.6.2",
    "ts-loader": "^6.1.2",
    "typescript": "~3.7.4",
    "webpack": "^4.43.0",
    "webpack-cli": "^3.3.11",
    "webpack-dev-server": "^3.8.0",
    "webpack-merge": "^4.1.4"
  },
  "fluid": {
    "browser": {
      "umd": {
        "files": [
          "dist/main.bundle.js"
        ],
        "library": "main"
      }
    }
  }
}<|MERGE_RESOLUTION|>--- conflicted
+++ resolved
@@ -1,10 +1,6 @@
 {
   "name": "@fluid-example/badge",
-<<<<<<< HEAD
   "version": "0.20.0",
-=======
-  "version": "0.19.1",
->>>>>>> 04de2ac4
   "description": "Badge Fluid example component",
   "repository": "microsoft/FluidFramework",
   "license": "MIT",
@@ -34,21 +30,12 @@
     "webpack:dev": "webpack --env.development"
   },
   "dependencies": {
-<<<<<<< HEAD
     "@fluidframework/aqueduct": "^0.20.0",
     "@fluidframework/cell": "^0.20.0",
     "@fluidframework/component-core-interfaces": "^0.20.0",
     "@fluidframework/map": "^0.20.0",
     "@fluidframework/sequence": "^0.20.0",
     "@fluidframework/view-interfaces": "^0.20.0",
-=======
-    "@fluidframework/aqueduct": "^0.19.1",
-    "@fluidframework/cell": "^0.19.1",
-    "@fluidframework/component-core-interfaces": "^0.19.1",
-    "@fluidframework/map": "^0.19.1",
-    "@fluidframework/sequence": "^0.19.1",
-    "@fluidframework/view-interfaces": "^0.19.1",
->>>>>>> 04de2ac4
     "@uifabric/fluent-theme": "^7.1.3",
     "office-ui-fabric-react": "^7.28.1",
     "react": "^16.10.2",
@@ -57,11 +44,7 @@
   "devDependencies": {
     "@fluidframework/build-common": "^0.16.0",
     "@fluidframework/eslint-config-fluid": "^0.17.0",
-<<<<<<< HEAD
     "@fluidframework/webpack-component-loader": "^0.20.0",
-=======
-    "@fluidframework/webpack-component-loader": "^0.19.1",
->>>>>>> 04de2ac4
     "@types/node": "^10.17.24",
     "@types/react": "^16.9.15",
     "@types/react-dom": "^16.9.4",
